--- conflicted
+++ resolved
@@ -3,26 +3,15 @@
 use super::{config::PoolConfig, error::PoolError};
 use crate::endorsement_pool::EndorsementPool;
 use crate::operation_pool::OperationPool;
-<<<<<<< HEAD
-use api_dto::EndorsementInfo;
-use communication::protocol::{
-    ProtocolCommandSender, ProtocolPoolEvent, ProtocolPoolEventReceiver,
-};
-=======
+use models::api::EndorsementInfo;
 use models::stats::PoolStats;
->>>>>>> cd6aae55
 use models::{
     Address, BlockId, Endorsement, EndorsementHashMap, EndorsementHashSet, EndorsementId,
     Operation, OperationHashMap, OperationHashSet, OperationId, OperationSearchResult, Slot,
 };
-<<<<<<< HEAD
-use serde::{Deserialize, Serialize};
-use tokio::sync::{mpsc, oneshot};
-=======
 use protocol_exports::{ProtocolCommandSender, ProtocolPoolEvent, ProtocolPoolEventReceiver};
 use tokio::sync::{mpsc, oneshot};
 use tracing::warn;
->>>>>>> cd6aae55
 
 /// Commands that can be processed by pool.
 #[derive(Debug)]
@@ -259,26 +248,6 @@
                         .await?;
                 }
             }
-<<<<<<< HEAD
-            PoolCommand::GetStats(response_tx) => response_tx
-                .send(PoolStats {
-                    operation_count: self.operation_pool.len() as u64,
-                    endorsement_count: self.endorsement_pool.len() as u64,
-                })
-                .map_err(|e| PoolError::ChannelError(format!("could not send {:?}", e)))?,
-            PoolCommand::GetEndorsementsByAddress {
-                response_tx,
-                address,
-            } => response_tx
-                .send(EndorsementInfo { /* TODO */ })
-                .map_err(|e| PoolError::ChannelError(format!("could not send {:?}", e)))?,
-            PoolCommand::GetEndorsementsById {
-                response_tx,
-                endorsements,
-            } => response_tx
-                .send(EndorsementInfo { /* TODO */ })
-                .map_err(|e| PoolError::ChannelError(format!("could not send {:?}", e)))?,
-=======
             PoolCommand::GetStats(response_tx) => {
                 if response_tx
                     .send(PoolStats {
@@ -290,7 +259,14 @@
                     warn!("pool: could not send PoolStats response");
                 }
             }
->>>>>>> cd6aae55
+            PoolCommand::GetEndorsementsByAddress {
+                response_tx,
+                address,
+            } => todo!(),
+            PoolCommand::GetEndorsementsById {
+                response_tx,
+                endorsements,
+            } => todo!(),
         }
         Ok(())
     }
