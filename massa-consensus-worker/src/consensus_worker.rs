--- conflicted
+++ resolved
@@ -144,10 +144,6 @@
         // notify execution module of current blockclique and final blocks
         // we need to do this because the bootstrap snapshots of the executor vs the consensus may not have been taken in sync
         // because the two modules run concurrently and out of sync
-<<<<<<< HEAD
-
-        // TODO: use shared-storage.
-=======
         channels.execution_controller.update_blockclique_status(
             block_db.get_all_final_blocks(),
             block_db
@@ -160,7 +156,6 @@
                 })
                 .collect(),
         );
->>>>>>> be07875a
 
         Ok(ConsensusWorker {
             genesis_public_key,
@@ -1126,9 +1121,6 @@
                     "consensus.consensus_worker.process_protocol_event.get_blocks",
                     { "list": list }
                 );
-<<<<<<< HEAD
-                // TODO: remove, see https://github.com/massalabs/massa/issues/2299
-=======
                 let mut results = Map::default();
                 for block_hash in list {
                     if let Some(a_block) = self.block_db.get_active_block(&block_hash) {
@@ -1150,7 +1142,6 @@
                     .protocol_command_sender
                     .send_get_blocks_results(results)
                     .await?;
->>>>>>> be07875a
             }
         }
         Ok(())
@@ -1173,14 +1164,10 @@
             massa_trace!("consensus.consensus_worker.block_db_changed.integrated", {
                 "block_id": block_id
             });
-<<<<<<< HEAD
-            // TODO: propagate using protocol.
-=======
             self.channels
                 .protocol_command_sender
                 .integrated_block(block_id, op_ids, endo_ids)
                 .await?;
->>>>>>> be07875a
         }
 
         // Notify protocol of attack attempts.
@@ -1200,12 +1187,6 @@
         // get blockclique
         let blockclique_set = self.block_db.get_blockclique();
 
-<<<<<<< HEAD
-        // notify Execution
-        {
-            // TODO: use shared storage.
-        }
-=======
         // notify execution
         self.channels
             .execution_controller
@@ -1232,7 +1213,6 @@
                     })
                     .collect(),
             );
->>>>>>> be07875a
 
         // Process new final blocks
         let mut new_final_ops: Map<OperationId, (u64, u8)> = Map::default();
