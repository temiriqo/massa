// Copyright (c) 2021 MASSA LABS <info@massa.net>

#![feature(ip)]
#![feature(destructuring_assignment)]
#![doc = include_str!("../../README.md")]

extern crate massa_logging;
use crate::settings::SETTINGS;
use massa_api::{Private, Public, RpcServer, StopHandle, API};
use massa_bootstrap::{get_state, start_bootstrap_server, BootstrapManager};
use massa_consensus::{
    start_consensus_controller, ConsensusCommandSender, ConsensusEvent, ConsensusEventReceiver,
    ConsensusManager,
};

use massa_execution::ExecutionManager;

use massa_logging::massa_trace;
use massa_models::{init_serialization_context, SerializationContext};
use massa_network::{start_network_controller, Establisher, NetworkCommandSender, NetworkManager};
use massa_pool::{start_pool_controller, PoolCommandSender, PoolManager};
use massa_protocol_exports::ProtocolManager;
use massa_protocol_worker::start_protocol_controller;
use massa_time::MassaTime;
use std::process;
use tokio::signal;
use tokio::sync::mpsc;
use tracing::{error, info, warn, Level};

mod settings;

async fn launch() -> (
    PoolCommandSender,
    ConsensusEventReceiver,
    ConsensusCommandSender,
    NetworkCommandSender,
    Option<BootstrapManager>,
    ConsensusManager,
    ExecutionManager,
    PoolManager,
    ProtocolManager,
    NetworkManager,
    mpsc::Receiver<()>,
    StopHandle,
    StopHandle,
) {
    info!("Node version : {}", *crate::settings::VERSION);
    if let Some(end) = *massa_consensus::settings::END_TIMESTAMP {
        if MassaTime::now(0).expect("could not get now time") > end {
            panic!("This episode has come to an end, please get the latest testnet node version to continue");
        }
    }

    // Init the global serialization context
    init_serialization_context(SerializationContext {
        max_block_operations: massa_consensus::settings::MAX_OPERATIONS_PER_BLOCK,
        parent_count: massa_consensus::settings::THREAD_COUNT,
        max_block_size: massa_consensus::settings::MAX_BLOCK_SIZE,
        max_block_endorsements: massa_consensus::settings::ENDORSEMENT_COUNT,
        max_peer_list_length: massa_network::settings::MAX_ADVERTISE_LENGTH,
        max_message_size: massa_network::settings::MAX_MESSAGE_SIZE,
        max_bootstrap_blocks: massa_bootstrap::settings::MAX_BOOTSTRAP_BLOCKS,
        max_bootstrap_cliques: massa_bootstrap::settings::MAX_BOOTSTRAP_CLIQUES,
        max_bootstrap_deps: massa_bootstrap::settings::MAX_BOOTSTRAP_DEPS,
        max_bootstrap_children: massa_bootstrap::settings::MAX_BOOTSTRAP_CHILDREN,
        max_ask_blocks_per_message: massa_network::settings::MAX_ASK_BLOCKS_PER_MESSAGE,
        max_operations_per_message: massa_network::settings::MAX_OPERATIONS_PER_MESSAGE,
        max_endorsements_per_message: massa_network::settings::MAX_ENDORSEMENTS_PER_MESSAGE,
        max_bootstrap_message_size: massa_bootstrap::settings::MAX_BOOTSTRAP_MESSAGE_SIZE,
        max_bootstrap_pos_cycles: massa_bootstrap::settings::MAX_BOOTSTRAP_POS_CYCLES,
        max_bootstrap_pos_entries: massa_bootstrap::settings::MAX_BOOTSTRAP_POS_ENTRIES,
    });

    // interrupt signal listener
    let stop_signal = signal::ctrl_c();
    tokio::pin!(stop_signal);
    let bootstrap_state = tokio::select! {
        _ = &mut stop_signal => {
            info!("interrupt signal received in bootstrap loop");
            process::exit(0);
        },
        res = get_state(
            &SETTINGS.bootstrap,
            massa_bootstrap::establisher::Establisher::new(),
            *settings::VERSION,
            *massa_consensus::settings::GENESIS_TIMESTAMP,
            *massa_consensus::settings::END_TIMESTAMP,
        ) => match res {
            Ok(vals) => vals,
            Err(err) => panic!("critical error detected in the bootstrap process: {}", err)
        }
    };

    // launch network controller
    let (network_command_sender, network_event_receiver, network_manager, private_key, node_id) =
        start_network_controller(
            SETTINGS.network.clone(), // TODO: get rid of this clone() ... see #1277
            Establisher::new(),
            bootstrap_state.compensation_millis,
            bootstrap_state.peers,
            *crate::settings::VERSION,
        )
        .await
        .expect("could not start network controller");

    // launch protocol controller
    let (
        protocol_command_sender,
        protocol_event_receiver,
        protocol_pool_event_receiver,
        protocol_manager,
    ) = start_protocol_controller(
        &SETTINGS.protocol,
        massa_consensus::settings::OPERATION_VALIDITY_PERIODS,
        massa_consensus::settings::MAX_GAS_PER_BLOCK,
        network_command_sender.clone(),
        network_event_receiver,
    )
    .await
    .expect("could not start protocol controller");

    // launch pool controller
    let (pool_command_sender, pool_manager) = start_pool_controller(
        &SETTINGS.pool,
        massa_consensus::settings::THREAD_COUNT,
        massa_consensus::settings::OPERATION_VALIDITY_PERIODS,
        protocol_command_sender.clone(),
        protocol_pool_event_receiver,
    )
    .await
    .expect("could not start pool controller");

    // launch execution controller
    let (execution_command_sender, execution_event_receiver, execution_manager) =
<<<<<<< HEAD
        massa_execution::start_controller(massa_execution::ExecutionConfig {
            thread_count: massa_consensus::settings::THREAD_COUNT,
            genesis_timestamp: *massa_consensus::settings::GENESIS_TIMESTAMP,
            t0: *massa_consensus::settings::T0,
            clock_compensation,
        })
=======
        massa_execution::start_controller(
            massa_execution::ExecutionSettings::default(),
            massa_consensus::settings::THREAD_COUNT,
            bootstrap_state.execution,
        )
>>>>>>> ea41bde2
        .await
        .expect("could not start execution controller");

    // launch consensus controller
    let (consensus_command_sender, consensus_event_receiver, consensus_manager) =
        start_consensus_controller(
            SETTINGS.consensus.config(),
            execution_command_sender.clone(),
            execution_event_receiver,
            protocol_command_sender.clone(),
            protocol_event_receiver,
            pool_command_sender.clone(),
            bootstrap_state.pos,
            bootstrap_state.graph,
            bootstrap_state.compensation_millis,
        )
        .await
        .expect("could not start consensus controller");

    // launch bootstrap server
    let bootstrap_manager = start_bootstrap_server(
        consensus_command_sender.clone(),
        network_command_sender.clone(),
        execution_command_sender.clone(),
        &SETTINGS.bootstrap,
        massa_bootstrap::Establisher::new(),
        private_key,
        bootstrap_state.compensation_millis,
        *crate::settings::VERSION,
    )
    .await
    .unwrap();

    // spawn private API
    let (api_private, api_private_stop_rx) = API::<Private>::new(
        consensus_command_sender.clone(),
        network_command_sender.clone(),
        &SETTINGS.api,
        SETTINGS.consensus.config(),
    );
    let api_private_handle = api_private.serve(&SETTINGS.api.bind_private);

    // spawn public API
    let api_public = API::<Public>::new(
        consensus_command_sender.clone(),
        &SETTINGS.api,
        SETTINGS.consensus.config(),
        pool_command_sender.clone(),
        &SETTINGS.network,
        *crate::settings::VERSION,
        network_command_sender.clone(),
        bootstrap_state.compensation_millis,
        node_id,
    );
    let api_public_handle = api_public.serve(&SETTINGS.api.bind_public);

    (
        pool_command_sender,
        consensus_event_receiver,
        consensus_command_sender,
        network_command_sender,
        bootstrap_manager,
        consensus_manager,
        execution_manager,
        pool_manager,
        protocol_manager,
        network_manager,
        api_private_stop_rx,
        api_private_handle,
        api_public_handle,
    )
}

async fn stop(
    bootstrap_manager: Option<BootstrapManager>,
    consensus_manager: ConsensusManager,
    consensus_event_receiver: ConsensusEventReceiver,
    execution_manager: ExecutionManager,
    pool_manager: PoolManager,
    protocol_manager: ProtocolManager,
    network_manager: NetworkManager,
    api_private_handle: StopHandle,
    api_public_handle: StopHandle,
) {
    // stop bootstrap
    if let Some(bootstrap_manager) = bootstrap_manager {
        bootstrap_manager
            .stop()
            .await
            .expect("bootstrap server shutdown failed")
    }

    // stop public API
    api_public_handle.stop();

    // stop private API
    api_private_handle.stop();

    // stop consensus controller
    let (protocol_event_receiver, _execution_event_receiver) = consensus_manager
        .stop(consensus_event_receiver)
        .await
        .expect("consensus shutdown failed");

    // Stop execution controller.
    execution_manager
        .stop()
        .await
        .expect("Failed to shutdown execution.");

    // stop pool controller
    let protocol_pool_event_receiver = pool_manager.stop().await.expect("pool shutdown failed");

    // stop protocol controller
    let network_event_receiver = protocol_manager
        .stop(protocol_event_receiver, protocol_pool_event_receiver)
        .await
        .expect("protocol shutdown failed");

    // stop network controller
    network_manager
        .stop(network_event_receiver)
        .await
        .expect("network shutdown failed");
}

#[tokio::main]
async fn main() {
    // setup logging
    tracing_subscriber::fmt()
        .with_max_level(match SETTINGS.logging.level {
            4 => Level::TRACE,
            3 => Level::DEBUG,
            2 => Level::INFO,
            1 => Level::WARN,
            _ => Level::ERROR,
        })
        .init();

    // run
    loop {
        let (
            _pool_command_sender,
            mut consensus_event_receiver,
            _consensus_command_sender,
            _network_command_sender,
            bootstrap_manager,
            consensus_manager,
            execution_manager,
            pool_manager,
            protocol_manager,
            network_manager,
            mut api_private_stop_rx,
            api_private_handle,
            api_public_handle,
        ) = launch().await;

        // interrupt signal listener
        let stop_signal = signal::ctrl_c();
        tokio::pin!(stop_signal);
        // loop over messages
        let restart = loop {
            massa_trace!("massa-node.main.run.select", {});
            tokio::select! {
                evt = consensus_event_receiver.wait_event() => {
                    massa_trace!("massa-node.main.run.select.consensus_event", {});
                    match evt {
                        Ok(ConsensusEvent::NeedSync) => {
                            warn!("in response to a desynchronization, the node is going to bootstrap again");
                            break true;
                        },
                        Err(err) => {
                            error!("consensus_event_receiver.wait_event error: {}", err);
                            break false;
                        }
                    }
                },

                _ = &mut stop_signal => {
                    massa_trace!("massa-node.main.run.select.stop", {});
                    info!("interrupt signal received");
                    break false;
                }

                _ = api_private_stop_rx.recv() => {
                    info!("stop command received from private API");
                    break false;
                }
            }
        };
        stop(
            bootstrap_manager,
            consensus_manager,
            consensus_event_receiver,
            execution_manager,
            pool_manager,
            protocol_manager,
            network_manager,
            api_private_handle,
            api_public_handle,
        )
        .await;

        if !restart {
            break;
        }
    }
}<|MERGE_RESOLUTION|>--- conflicted
+++ resolved
@@ -132,20 +132,15 @@
 
     // launch execution controller
     let (execution_command_sender, execution_event_receiver, execution_manager) =
-<<<<<<< HEAD
-        massa_execution::start_controller(massa_execution::ExecutionConfig {
-            thread_count: massa_consensus::settings::THREAD_COUNT,
-            genesis_timestamp: *massa_consensus::settings::GENESIS_TIMESTAMP,
-            t0: *massa_consensus::settings::T0,
-            clock_compensation,
-        })
-=======
         massa_execution::start_controller(
-            massa_execution::ExecutionSettings::default(),
-            massa_consensus::settings::THREAD_COUNT,
+            massa_execution::ExecutionSettings {
+                thread_count: massa_consensus::settings::THREAD_COUNT,
+                genesis_timestamp: *massa_consensus::settings::GENESIS_TIMESTAMP,
+                t0: *massa_consensus::settings::T0,
+                clock_compensation,
+            },
             bootstrap_state.execution,
         )
->>>>>>> ea41bde2
         .await
         .expect("could not start execution controller");
 
