// Copyright (c) 2022 MASSA LABS <info@massa.net>
//! protocol component exports
#![feature(async_closure)]
#![feature(drain_filter)]
#![feature(ip)]
#![warn(missing_docs)]
mod error;
mod protocol_controller;
mod settings;

pub use error::ProtocolError;
pub use protocol_controller::{
    BlocksResults, ProtocolCommand, ProtocolCommandSender, ProtocolEvent, ProtocolEventReceiver,
    ProtocolManagementCommand, ProtocolManager, ProtocolPoolEvent, ProtocolPoolEventReceiver,
};
pub use settings::ProtocolSettings;

<<<<<<< HEAD
/// test exports
=======
//TODO: Add only if test. Removed the cfg test because don't work if running cargo test on an other sub-crate.
>>>>>>> 9111ac63
pub mod tests;<|MERGE_RESOLUTION|>--- conflicted
+++ resolved
@@ -15,9 +15,5 @@
 };
 pub use settings::ProtocolSettings;
 
-<<<<<<< HEAD
-/// test exports
-=======
-//TODO: Add only if test. Removed the cfg test because don't work if running cargo test on an other sub-crate.
->>>>>>> 9111ac63
+/// TODO: Add only if test. Removed the cfg test because don't work if running cargo test on an other sub-crate.
 pub mod tests;